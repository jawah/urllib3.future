import json
import socket
import unittest

from nose.tools import timed

from dummyserver.testcase import HTTPDummyProxyTestCase, IPv6HTTPDummyProxyTestCase
from dummyserver.server import (
    DEFAULT_CA, DEFAULT_CA_BAD, get_unreachable_address)
from .. import TARPIT_HOST, requires_network

from urllib3._collections import HTTPHeaderDict
from urllib3.poolmanager import proxy_from_url, ProxyManager
from urllib3.exceptions import (
    MaxRetryError, SSLError, ProxyError, ConnectTimeoutError)
from urllib3.connectionpool import connection_from_url, VerifiedHTTPSConnection


class TestHTTPProxyManager(HTTPDummyProxyTestCase):

    def setUp(self):
        self.http_url = 'http://%s:%d' % (self.http_host, self.http_port)
        self.http_url_alt = 'http://%s:%d' % (self.http_host_alt,
                                              self.http_port)
        self.https_url = 'https://%s:%d' % (self.https_host, self.https_port)
        self.https_url_alt = 'https://%s:%d' % (self.https_host_alt,
                                                self.https_port)
        self.proxy_url = 'http://%s:%d' % (self.proxy_host, self.proxy_port)

    def test_basic_proxy(self):
        http = proxy_from_url(self.proxy_url)
        self.addCleanup(http.clear)

        r = http.request('GET', '%s/' % self.http_url)
        self.assertEqual(r.status, 200)

        r = http.request('GET', '%s/' % self.https_url)
        self.assertEqual(r.status, 200)

    def test_nagle_proxy(self):
        """ Test that proxy connections do not have TCP_NODELAY turned on """
        http = proxy_from_url(self.proxy_url)
        self.addCleanup(http.clear)
        hc2 = http.connection_from_host(self.http_host, self.http_port)
        conn = hc2._get_conn()
        hc2._make_request(conn, 'GET', '/')
        tcp_nodelay_setting = conn.sock.getsockopt(socket.IPPROTO_TCP, socket.TCP_NODELAY)
        self.assertEqual(tcp_nodelay_setting, 0,
                         ("Expected TCP_NODELAY for proxies to be set "
                          "to zero, instead was %s" % tcp_nodelay_setting))

    def test_proxy_conn_fail(self):
        host, port = get_unreachable_address()
        http = proxy_from_url('http://%s:%s/' % (host, port), retries=1, timeout=0.05)
        self.addCleanup(http.clear)
        self.assertRaises(MaxRetryError, http.request, 'GET',
                          '%s/' % self.https_url)
        self.assertRaises(MaxRetryError, http.request, 'GET',
                          '%s/' % self.http_url)

        try:
            http.request('GET', '%s/' % self.http_url)
            self.fail("Failed to raise retry error.")
        except MaxRetryError as e:
            self.assertEqual(type(e.reason), ProxyError)

    def test_oldapi(self):
        http = ProxyManager(connection_from_url(self.proxy_url))
        self.addCleanup(http.clear)

        r = http.request('GET', '%s/' % self.http_url)
        self.assertEqual(r.status, 200)

        r = http.request('GET', '%s/' % self.https_url)
        self.assertEqual(r.status, 200)

    def test_proxy_verified(self):
        http = proxy_from_url(self.proxy_url, cert_reqs='REQUIRED',
                              ca_certs=DEFAULT_CA_BAD)
        self.addCleanup(http.clear)
        https_pool = http._new_pool('https', self.https_host,
                                    self.https_port)
        try:
            https_pool.request('GET', '/')
            self.fail("Didn't raise SSL error with wrong CA")
        except SSLError as e:
            self.assertTrue('certificate verify failed' in str(e),
                            "Expected 'certificate verify failed',"
                            "instead got: %r" % e)

        http = proxy_from_url(self.proxy_url, cert_reqs='REQUIRED',
                              ca_certs=DEFAULT_CA)
        https_pool = http._new_pool('https', self.https_host,
                                    self.https_port)

        conn = https_pool._new_conn()
        self.assertEqual(conn.__class__, VerifiedHTTPSConnection)
        https_pool.request('GET', '/')  # Should succeed without exceptions.

        http = proxy_from_url(self.proxy_url, cert_reqs='REQUIRED',
                              ca_certs=DEFAULT_CA)
        https_fail_pool = http._new_pool('https', '127.0.0.1', self.https_port)

        try:
            https_fail_pool.request('GET', '/')
            self.fail("Didn't raise SSL invalid common name")
        except SSLError as e:
            self.assertTrue("doesn't match" in str(e))

    def test_redirect(self):
        http = proxy_from_url(self.proxy_url)
        self.addCleanup(http.clear)

        r = http.request('GET', '%s/redirect' % self.http_url,
                         fields={'target': '%s/' % self.http_url},
                         redirect=False)

        self.assertEqual(r.status, 303)

        r = http.request('GET', '%s/redirect' % self.http_url,
                         fields={'target': '%s/' % self.http_url})

        self.assertEqual(r.status, 200)
        self.assertEqual(r.data, b'Dummy server!')

    def test_cross_host_redirect(self):
        http = proxy_from_url(self.proxy_url)
        self.addCleanup(http.clear)

        cross_host_location = '%s/echo?a=b' % self.http_url_alt
        try:
            http.request('GET', '%s/redirect' % self.http_url,
                         fields={'target': cross_host_location},
                         timeout=1, retries=0)
            self.fail("We don't want to follow redirects here.")

        except MaxRetryError:
            pass

        r = http.request('GET', '%s/redirect' % self.http_url,
                         fields={'target': '%s/echo?a=b' % self.http_url_alt},
                         timeout=1, retries=1)
        self.assertNotEqual(r._pool.host, self.http_host_alt)

    def test_cross_protocol_redirect(self):
        http = proxy_from_url(self.proxy_url)
        self.addCleanup(http.clear)

        cross_protocol_location = '%s/echo?a=b' % self.https_url
        try:
            http.request('GET', '%s/redirect' % self.http_url,
                         fields={'target': cross_protocol_location},
                         timeout=1, retries=0)
            self.fail("We don't want to follow redirects here.")

        except MaxRetryError:
            pass

        r = http.request('GET', '%s/redirect' % self.http_url,
                         fields={'target': '%s/echo?a=b' % self.https_url},
                         timeout=1, retries=1)
        self.assertEqual(r._pool.host, self.https_host)

    def test_headers(self):
        http = proxy_from_url(self.proxy_url, headers={'Foo': 'bar'},
<<<<<<< HEAD
                proxy_headers={'Hickory': 'dickory'})
        self.addCleanup(http.clear)
=======
                              proxy_headers={'Hickory': 'dickory'})
>>>>>>> c0ce2c8e

        r = http.request_encode_url('GET', '%s/headers' % self.http_url)
        returned_headers = json.loads(r.data.decode())
        self.assertEqual(returned_headers.get('Foo'), 'bar')
        self.assertEqual(returned_headers.get('Hickory'), 'dickory')
        self.assertEqual(returned_headers.get('Host'),
                         '%s:%s' % (self.http_host, self.http_port))

        r = http.request_encode_url('GET', '%s/headers' % self.http_url_alt)
        returned_headers = json.loads(r.data.decode())
        self.assertEqual(returned_headers.get('Foo'), 'bar')
        self.assertEqual(returned_headers.get('Hickory'), 'dickory')
        self.assertEqual(returned_headers.get('Host'),
                         '%s:%s' % (self.http_host_alt, self.http_port))

        r = http.request_encode_url('GET', '%s/headers' % self.https_url)
        returned_headers = json.loads(r.data.decode())
        self.assertEqual(returned_headers.get('Foo'), 'bar')
        self.assertEqual(returned_headers.get('Hickory'), None)
        self.assertEqual(returned_headers.get('Host'),
                         '%s:%s' % (self.https_host, self.https_port))

        r = http.request_encode_url('GET', '%s/headers' % self.https_url_alt)
        returned_headers = json.loads(r.data.decode())
        self.assertEqual(returned_headers.get('Foo'), 'bar')
        self.assertEqual(returned_headers.get('Hickory'), None)
        self.assertEqual(returned_headers.get('Host'),
                         '%s:%s' % (self.https_host_alt, self.https_port))

        r = http.request_encode_body('POST', '%s/headers' % self.http_url)
        returned_headers = json.loads(r.data.decode())
        self.assertEqual(returned_headers.get('Foo'), 'bar')
        self.assertEqual(returned_headers.get('Hickory'), 'dickory')
        self.assertEqual(returned_headers.get('Host'),
                         '%s:%s' % (self.http_host, self.http_port))

        r = http.request_encode_url('GET', '%s/headers' % self.http_url, headers={'Baz': 'quux'})
        returned_headers = json.loads(r.data.decode())
        self.assertEqual(returned_headers.get('Foo'), None)
        self.assertEqual(returned_headers.get('Baz'), 'quux')
        self.assertEqual(returned_headers.get('Hickory'), 'dickory')
        self.assertEqual(returned_headers.get('Host'),
                         '%s:%s' % (self.http_host, self.http_port))

        r = http.request_encode_url('GET', '%s/headers' % self.https_url, headers={'Baz': 'quux'})
        returned_headers = json.loads(r.data.decode())
        self.assertEqual(returned_headers.get('Foo'), None)
        self.assertEqual(returned_headers.get('Baz'), 'quux')
        self.assertEqual(returned_headers.get('Hickory'), None)
        self.assertEqual(returned_headers.get('Host'),
                         '%s:%s' % (self.https_host, self.https_port))

        r = http.request_encode_body('GET', '%s/headers' % self.http_url, headers={'Baz': 'quux'})
        returned_headers = json.loads(r.data.decode())
        self.assertEqual(returned_headers.get('Foo'), None)
        self.assertEqual(returned_headers.get('Baz'), 'quux')
        self.assertEqual(returned_headers.get('Hickory'), 'dickory')
        self.assertEqual(returned_headers.get('Host'),
                         '%s:%s' % (self.http_host, self.http_port))

        r = http.request_encode_body('GET', '%s/headers' % self.https_url, headers={'Baz': 'quux'})
        returned_headers = json.loads(r.data.decode())
        self.assertEqual(returned_headers.get('Foo'), None)
        self.assertEqual(returned_headers.get('Baz'), 'quux')
        self.assertEqual(returned_headers.get('Hickory'), None)
        self.assertEqual(returned_headers.get('Host'),
                         '%s:%s' % (self.https_host, self.https_port))

    def test_headerdict(self):
        default_headers = HTTPHeaderDict(a='b')
        proxy_headers = HTTPHeaderDict()
        proxy_headers.add('foo', 'bar')

        http = proxy_from_url(
            self.proxy_url,
            headers=default_headers,
            proxy_headers=proxy_headers)
        self.addCleanup(http.clear)

        request_headers = HTTPHeaderDict(baz='quux')
        r = http.request('GET', '%s/headers' % self.http_url, headers=request_headers)
        returned_headers = json.loads(r.data.decode())
        self.assertEqual(returned_headers.get('Foo'), 'bar')
        self.assertEqual(returned_headers.get('Baz'), 'quux')

    def test_proxy_pooling(self):
        http = proxy_from_url(self.proxy_url)
        self.addCleanup(http.clear)

        for x in range(2):
            http.urlopen('GET', self.http_url)
        self.assertEqual(len(http.pools), 1)

        for x in range(2):
            http.urlopen('GET', self.http_url_alt)
        self.assertEqual(len(http.pools), 1)

        for x in range(2):
            http.urlopen('GET', self.https_url)
        self.assertEqual(len(http.pools), 2)

        for x in range(2):
            http.urlopen('GET', self.https_url_alt)
        self.assertEqual(len(http.pools), 3)

    def test_proxy_pooling_ext(self):
        http = proxy_from_url(self.proxy_url)
        self.addCleanup(http.clear)

        hc1 = http.connection_from_url(self.http_url)
        hc2 = http.connection_from_host(self.http_host, self.http_port)
        hc3 = http.connection_from_url(self.http_url_alt)
        hc4 = http.connection_from_host(self.http_host_alt, self.http_port)
        self.assertEqual(hc1, hc2)
        self.assertEqual(hc2, hc3)
        self.assertEqual(hc3, hc4)

        sc1 = http.connection_from_url(self.https_url)
        sc2 = http.connection_from_host(self.https_host,
                                        self.https_port, scheme='https')
        sc3 = http.connection_from_url(self.https_url_alt)
        sc4 = http.connection_from_host(self.https_host_alt,
                                        self.https_port, scheme='https')
        self.assertEqual(sc1, sc2)
        self.assertNotEqual(sc2, sc3)
        self.assertEqual(sc3, sc4)

    @timed(0.5)
    @requires_network
    def test_https_proxy_timeout(self):
        https = proxy_from_url('https://{host}'.format(host=TARPIT_HOST))
        self.addCleanup(https.clear)
        try:
            https.request('GET', self.http_url, timeout=0.001)
            self.fail("Failed to raise retry error.")
        except MaxRetryError as e:
            self.assertEqual(type(e.reason), ConnectTimeoutError)

    @timed(0.5)
    @requires_network
    def test_https_proxy_pool_timeout(self):
        https = proxy_from_url('https://{host}'.format(host=TARPIT_HOST),
                               timeout=0.001)
        self.addCleanup(https.clear)
        try:
            https.request('GET', self.http_url)
            self.fail("Failed to raise retry error.")
        except MaxRetryError as e:
            self.assertEqual(type(e.reason), ConnectTimeoutError)

    def test_scheme_host_case_insensitive(self):
        """Assert that upper-case schemes and hosts are normalized."""
        http = proxy_from_url(self.proxy_url.upper())
        self.addCleanup(http.clear)

        r = http.request('GET', '%s/' % self.http_url.upper())
        self.assertEqual(r.status, 200)

        r = http.request('GET', '%s/' % self.https_url.upper())
        self.assertEqual(r.status, 200)


class TestIPv6HTTPProxyManager(IPv6HTTPDummyProxyTestCase):

    def setUp(self):
        self.http_url = 'http://%s:%d' % (self.http_host, self.http_port)
        self.http_url_alt = 'http://%s:%d' % (self.http_host_alt,
                                              self.http_port)
        self.https_url = 'https://%s:%d' % (self.https_host, self.https_port)
        self.https_url_alt = 'https://%s:%d' % (self.https_host_alt,
                                                self.https_port)
        self.proxy_url = 'http://[%s]:%d' % (self.proxy_host, self.proxy_port)

    def test_basic_ipv6_proxy(self):
        http = proxy_from_url(self.proxy_url)
        self.addCleanup(http.clear)

        r = http.request('GET', '%s/' % self.http_url)
        self.assertEqual(r.status, 200)

        r = http.request('GET', '%s/' % self.https_url)
        self.assertEqual(r.status, 200)


if __name__ == '__main__':
    unittest.main()<|MERGE_RESOLUTION|>--- conflicted
+++ resolved
@@ -163,12 +163,8 @@
 
     def test_headers(self):
         http = proxy_from_url(self.proxy_url, headers={'Foo': 'bar'},
-<<<<<<< HEAD
-                proxy_headers={'Hickory': 'dickory'})
-        self.addCleanup(http.clear)
-=======
                               proxy_headers={'Hickory': 'dickory'})
->>>>>>> c0ce2c8e
+        self.addCleanup(http.clear)
 
         r = http.request_encode_url('GET', '%s/headers' % self.http_url)
         returned_headers = json.loads(r.data.decode())
